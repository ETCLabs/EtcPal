--- conflicted
+++ resolved
@@ -18,18 +18,6 @@
  ******************************************************************************/
 
 #include "etcpal/thread.h"
-<<<<<<< HEAD
-#include "zephyr/kernel/thread.h"
-
-#if !defined(ETCPAL_BUILDING_MOCK_LIB)
-
-static void thread_func_internal(void* pvParameters)
-{
-  // Zephyr Threads terminate synchronously by returning from their entry point
-  // function (this function)
-  // https://docs.zephyrproject.org/3.0.0/reference/kernel/threads/index.html#thread-termination
-  
-=======
 #include "pthread.h"
 #include <kernel.h>
 #include <assert.h>
@@ -42,7 +30,6 @@
   if (thread_data) {
     thread_data->fn(thread_data->arg);
   }
->>>>>>> 86957557
 }
 
 /*
@@ -61,9 +48,6 @@
                                     void (*thread_fn)(void*),
                                     void* thread_arg)
 {
-<<<<<<< HEAD
-  return kEtcPalErrNotImpl;
-=======
   EtcPalThreadParams *tparams = (EtcPalThreadParams*)params;
   EtcPalThreadParamsZephyr *zparams = tparams->platform_data;
 
@@ -139,7 +123,6 @@
 
   k_thread_name_set(id->tid, params->thread_name);
   return kEtcPalErrOk;
->>>>>>> 86957557
 }
 
 etcpal_error_t etcpal_thread_join(etcpal_thread_t* id)
@@ -154,13 +137,9 @@
 
 etcpal_error_t etcpal_thread_terminate(etcpal_thread_t* id)
 {
-<<<<<<< HEAD
-  return kEtcPalErrNotImpl;
-=======
   k_thread_abort(id->tid);
   k_stack_cleanup(&id->my_stack);
   return kEtcPalErrOk;
->>>>>>> 86957557
 }
 
 etcpal_thread_os_handle_t etcpal_thread_get_os_handle(etcpal_thread_t* id)
