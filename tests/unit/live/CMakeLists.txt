# The "live" EtcPal tests, all built as one executable or library for now.

etcpal_add_live_test(etcpal_live_unit_tests C
  test_common.c
  test_log.c
  test_main.c
  test_mempool.c
  test_pack.c
  test_rbtree.c
  test_uuid.c
)

if(ETCPAL_HAVE_OS_SUPPORT)
  target_sources(etcpal_live_unit_tests PRIVATE
    test_mutex.c
<<<<<<< HEAD
    test_recursive_mutex.c
=======
>>>>>>> 24dc1c01
    test_rwlock.c
    test_sem.c
    test_signal.c
    test_timer.c
    test_thread.c
  )

  # freertos is the only platform that supports queues right now
  if (ETCPAL_OS_TARGET STREQUAL "freertos")
    target_sources(etcpal_live_unit_tests PRIVATE test_queue.c)
  else()
    # we need a way to keep the queue tests from running in the code for non queue cabaple platforms
    target_compile_definitions(etcpal_live_unit_tests PRIVATE DISABLE_QUEUE_TESTS)
  endif()

  # Recursive mutexes not supported on MQX
  if (ETCPAL_OS_TARGET STREQUAL "mqx")
    target_compile_definitions(etcpal_live_unit_tests PRIVATE DISABLE_RECURSIVE_MUTEX_TESTS)
  else()
    target_sources(etcpal_live_unit_tests PRIVATE test_recursive_mutex.c)
  endif()
endif()

if(ETCPAL_HAVE_NETWORKING_SUPPORT)
  # Temporary - TODO fix netints in iOS
  if(IOS)
    target_compile_definitions(etcpal_live_unit_tests PRIVATE ETCPAL_NO_NETWORKING_SUPPORT)
  else()
    target_sources(etcpal_live_unit_tests PRIVATE
      test_inet.c
      test_netint.c
      test_socket.c
    )
  endif()
endif()<|MERGE_RESOLUTION|>--- conflicted
+++ resolved
@@ -13,10 +13,6 @@
 if(ETCPAL_HAVE_OS_SUPPORT)
   target_sources(etcpal_live_unit_tests PRIVATE
     test_mutex.c
-<<<<<<< HEAD
-    test_recursive_mutex.c
-=======
->>>>>>> 24dc1c01
     test_rwlock.c
     test_sem.c
     test_signal.c
