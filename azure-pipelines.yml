# The EtcPal build and test pipeline.

trigger:
- develop
- master
- release/*
- refs/tags/v*.*.*.*

pr:
- develop

variables:
  cmake_definitions: -DETCPAL_BUILD_MOCK_LIB=ON -DETCPAL_BUILDING_FOR_AZURE_PIPELINES_CI=1

<<<<<<< HEAD
jobs:
# Build and test EtcPal on Windows using CMake and Visual Studio 2019.
- job: windows_build
  displayName: 'Windows Build and Test'
  pool:
    vmImage: 'windows-2019'
  variables:
    cmake_generator: 'Visual Studio 16 2019'
  steps:
  - script: |
      mkdir build
      cd build
      cmake --version
      cmake -G "$(cmake_generator)" -A x64 $(cmake_definitions) ..
    displayName: 'Configure Project'
  - task: VSBuild@1
    displayName: 'Build Project'
    inputs:
      solution: $(Build.SourcesDirectory)\build\EtcPal.sln
      configuration: Release
  - task: UsePythonVersion@0
    displayName: 'Select Python Version'
    inputs:
      versionSpec: '3.x'
      addToPath: true
  - script: |
      python -m pip install unity-test-parser
      python tools\ci\run_tests.py build --config Release
    displayName: 'Run Tests'
  - task: PublishTestResults@2
    displayName: 'Publish Test Results'
    condition: always()
    inputs:
      testResultsFormat: 'JUnit'
      testResultsFiles: 'test_results_*.xml'
      searchFolder: '$(Build.SourcesDirectory)/build'
      mergeTestResults: true
      testRunTitle: 'Windows x64'

- job: macos_build
  displayName: 'macOS Build and Test'
  pool:
    vmImage: 'macos-latest'
  steps:
  - script: |
      mkdir build
      cd build
      cmake --version
      cmake $(cmake_definitions) ..
      cmake --build .
    displayName: 'Configure and Build Project'
  - task: UsePythonVersion@0
    displayName: 'Select Python Version'
    inputs:
      versionSpec: '3.x'
      addToPath: true
  - script: |
      python -m pip install unity-test-parser
      python tools/ci/run_tests.py build
    displayName: 'Run Tests'
  - task: PublishTestResults@2
    displayName: 'Publish Test Results'
    condition: always()
    inputs:
      testResultsFormat: 'JUnit'
      testResultsFiles: 'test_results_*.xml'
      searchFolder: '$(Build.SourcesDirectory)/build'
      mergeTestResults: true
      testRunTitle: 'macOS'

- job: linux_build
  displayName: 'Linux Build and Test'
  pool:
    # TODO change to ubuntu-latest when this issue is fixed:
    # https://github.com/microsoft/azure-pipelines-image-generation/issues/1379
    vmImage: 'ubuntu-18.04'
  steps:
  - script: |
      sudo apt-get update
      sudo apt-get install uuid-dev
      mkdir build
      cd build
      cmake --version
      cmake -G "Unix Makefiles" $(cmake_definitions) ..
      cmake --build .
    displayName: 'Configure and Build Project'
  - task: UsePythonVersion@0
    displayName: 'Select Python Version'
    inputs:
      versionSpec: '3.x'
      addToPath: true
  - script: |
      python -m pip install unity-test-parser
      python tools/ci/run_tests.py build
    displayName: 'Run Tests'
  - task: PublishTestResults@2
    displayName: 'Publish Test Results'
    condition: always()
    inputs:
      testResultsFormat: 'JUnit'
      testResultsFiles: 'test_results_*.xml'
      searchFolder: '$(Build.SourcesDirectory)/build'
      mergeTestResults: true
      testRunTitle: 'Linux'

- job: freertos_lwip_build
  displayName: 'FreeRTOS/lwIP Build and Test'
  pool: OnTargetTesting
  steps:
  - script: |
      python C:\Scripts\build_and_test_on_target.py etcpal $(Build.SourcesDirectory) freertos_lwip

# Generate documentation with doxygen. Documentation is generated from the
# develop branch and posted to the 'head' portion of the Github page
# (etclabs.github.io/EtcPal)
- job: docs
  displayName: 'Deploy Documentation'
  condition: and(succeeded(), eq(variables['Build.SourceBranch'], 'refs/heads/develop'))
  pool:
    # TODO change to ubuntu-latest when this issue is fixed:
    # https://github.com/microsoft/azure-pipelines-image-generation/issues/1379
    vmImage: 'ubuntu-18.04'
  variables: 
  - group: github-push-access
  steps:
  - script: sudo apt-get install doxygen
    displayName: 'Install dependencies'
  - script: |
      cd tools/ci
      chmod +x publish_docs.sh
      ./publish_docs.sh
    displayName: 'Generate and deploy documentation'
    env:
      GH_REPO_NAME: EtcPal
      GH_REPO_REF: github.com/ETCLabs/EtcPal.git
      GH_REPO_TOKEN: $(GH_ACCESS_TOKEN)
  
=======
stages:
- stage: build_and_test
  displayName: 'Build and Test EtcPal'
  jobs:
  # Build and test EtcPal on Windows using CMake and Visual Studio 2019.
  - job: windows_build
    displayName: 'Windows'
    pool:
      vmImage: 'windows-2019'
    variables:
      cmake_generator: 'Visual Studio 16 2019'
    steps:
    - script: |
        mkdir build
        cd build
        cmake --version
        cmake -G "$(cmake_generator)" -A x64 $(cmake_definitions) ..
      displayName: 'Configure Project'
    - task: VSBuild@1
      displayName: 'Build Project'
      inputs:
        solution: $(Build.SourcesDirectory)\build\EtcPal.sln
        configuration: Release
    - script: |
        cd build
        ctest --verbose -C Release
      displayName: 'Run Tests'
  # Build and test EtcPal on macOS using CMake and Xcode/clang
  - job: macos_build
    displayName: 'macOS'
    pool:
      vmImage: 'macos-latest'
    steps:
    - script: |
        mkdir build
        cd build
        cmake --version
        cmake $(cmake_definitions) ..
        cmake --build .
      displayName: 'Configure and Build Project'
    - script: |
        cd build
        ctest --verbose
      displayName: 'Run Tests'
  # Build and test EtcPal on Linux using CMake and gcc
  - job: linux_build
    displayName: 'Linux'
    pool:
      # TODO change to ubuntu-latest when this issue is fixed:
      # https://github.com/microsoft/azure-pipelines-image-generation/issues/1379
      vmImage: 'ubuntu-18.04'
    steps:
    - script: |
        sudo apt-get update
        sudo apt-get install uuid-dev
        mkdir build
        cd build
        cmake --version
        cmake -G "Unix Makefiles" $(cmake_definitions) ..
        cmake --build .
      displayName: 'Configure and Build Project'
    - script: |
        cd build
        ctest --verbose
      displayName: 'Run Tests'
  # Generate documentation with doxygen. Documentation is generated from the
  # develop branch and posted to the 'head' portion of the Github page
  # (etclabs.github.io/EtcPal)
  - job: docs
    displayName: 'Deploy Documentation'
    condition: or(eq(variables['Build.SourceBranch'], 'refs/heads/develop'), startsWith(variables['Build.SourceBranch'], 'refs/pull'))
    pool:
      # TODO change to ubuntu-latest when this issue is fixed:
      # https://github.com/microsoft/azure-pipelines-image-generation/issues/1379
      vmImage: 'ubuntu-18.04'
    variables: 
    - group: github-push-access
    steps:
    - script: sudo apt-get install doxygen
      displayName: 'Install Doxygen'
    - task: UsePythonVersion@0
      inputs:
        versionSpec: '3.x'
        addToPath: true
    - task: ShellScript@2
      inputs:
        scriptPath: 'tools/ci/publish_docs.sh'
        failOnStandardError: false
      displayName: 'Generate and Push Documentation'
      env:
        GH_REPO_NAME: EtcPal
        GH_REPO_REF: github.com/ETCLabs/EtcPal.git
        GH_REPO_TOKEN: $(GH_ACCESS_TOKEN)

- stage: deploy
  displayName: 'Deploy Build Artifacts'
  condition: and(succeeded('build_and_test'), startsWith(variables['Build.SourceBranch'], 'refs/tags/'))
  jobs:
  - job: create_build_report
    displayName: 'Create Jira Build Report'
    pool:
      vmImage: 'ubuntu-latest'
    variables:
    - group: etc_jira
    steps:
    - task: UsePythonVersion@0
      displayName: 'Select Python Version'
      inputs:
        versionSpec: '3.x'
        addToPath: true
    - script: |
        python -m pip install requests
        python tools/ci/create_build_report.py
      displayName: 'Run Create Build Report Script'
      env:
        BUILDNETWORKING_PASSWORD: $(buildnetworking_password)
>>>>>>> 09f3bee8
<|MERGE_RESOLUTION|>--- conflicted
+++ resolved
@@ -12,145 +12,6 @@
 variables:
   cmake_definitions: -DETCPAL_BUILD_MOCK_LIB=ON -DETCPAL_BUILDING_FOR_AZURE_PIPELINES_CI=1
 
-<<<<<<< HEAD
-jobs:
-# Build and test EtcPal on Windows using CMake and Visual Studio 2019.
-- job: windows_build
-  displayName: 'Windows Build and Test'
-  pool:
-    vmImage: 'windows-2019'
-  variables:
-    cmake_generator: 'Visual Studio 16 2019'
-  steps:
-  - script: |
-      mkdir build
-      cd build
-      cmake --version
-      cmake -G "$(cmake_generator)" -A x64 $(cmake_definitions) ..
-    displayName: 'Configure Project'
-  - task: VSBuild@1
-    displayName: 'Build Project'
-    inputs:
-      solution: $(Build.SourcesDirectory)\build\EtcPal.sln
-      configuration: Release
-  - task: UsePythonVersion@0
-    displayName: 'Select Python Version'
-    inputs:
-      versionSpec: '3.x'
-      addToPath: true
-  - script: |
-      python -m pip install unity-test-parser
-      python tools\ci\run_tests.py build --config Release
-    displayName: 'Run Tests'
-  - task: PublishTestResults@2
-    displayName: 'Publish Test Results'
-    condition: always()
-    inputs:
-      testResultsFormat: 'JUnit'
-      testResultsFiles: 'test_results_*.xml'
-      searchFolder: '$(Build.SourcesDirectory)/build'
-      mergeTestResults: true
-      testRunTitle: 'Windows x64'
-
-- job: macos_build
-  displayName: 'macOS Build and Test'
-  pool:
-    vmImage: 'macos-latest'
-  steps:
-  - script: |
-      mkdir build
-      cd build
-      cmake --version
-      cmake $(cmake_definitions) ..
-      cmake --build .
-    displayName: 'Configure and Build Project'
-  - task: UsePythonVersion@0
-    displayName: 'Select Python Version'
-    inputs:
-      versionSpec: '3.x'
-      addToPath: true
-  - script: |
-      python -m pip install unity-test-parser
-      python tools/ci/run_tests.py build
-    displayName: 'Run Tests'
-  - task: PublishTestResults@2
-    displayName: 'Publish Test Results'
-    condition: always()
-    inputs:
-      testResultsFormat: 'JUnit'
-      testResultsFiles: 'test_results_*.xml'
-      searchFolder: '$(Build.SourcesDirectory)/build'
-      mergeTestResults: true
-      testRunTitle: 'macOS'
-
-- job: linux_build
-  displayName: 'Linux Build and Test'
-  pool:
-    # TODO change to ubuntu-latest when this issue is fixed:
-    # https://github.com/microsoft/azure-pipelines-image-generation/issues/1379
-    vmImage: 'ubuntu-18.04'
-  steps:
-  - script: |
-      sudo apt-get update
-      sudo apt-get install uuid-dev
-      mkdir build
-      cd build
-      cmake --version
-      cmake -G "Unix Makefiles" $(cmake_definitions) ..
-      cmake --build .
-    displayName: 'Configure and Build Project'
-  - task: UsePythonVersion@0
-    displayName: 'Select Python Version'
-    inputs:
-      versionSpec: '3.x'
-      addToPath: true
-  - script: |
-      python -m pip install unity-test-parser
-      python tools/ci/run_tests.py build
-    displayName: 'Run Tests'
-  - task: PublishTestResults@2
-    displayName: 'Publish Test Results'
-    condition: always()
-    inputs:
-      testResultsFormat: 'JUnit'
-      testResultsFiles: 'test_results_*.xml'
-      searchFolder: '$(Build.SourcesDirectory)/build'
-      mergeTestResults: true
-      testRunTitle: 'Linux'
-
-- job: freertos_lwip_build
-  displayName: 'FreeRTOS/lwIP Build and Test'
-  pool: OnTargetTesting
-  steps:
-  - script: |
-      python C:\Scripts\build_and_test_on_target.py etcpal $(Build.SourcesDirectory) freertos_lwip
-
-# Generate documentation with doxygen. Documentation is generated from the
-# develop branch and posted to the 'head' portion of the Github page
-# (etclabs.github.io/EtcPal)
-- job: docs
-  displayName: 'Deploy Documentation'
-  condition: and(succeeded(), eq(variables['Build.SourceBranch'], 'refs/heads/develop'))
-  pool:
-    # TODO change to ubuntu-latest when this issue is fixed:
-    # https://github.com/microsoft/azure-pipelines-image-generation/issues/1379
-    vmImage: 'ubuntu-18.04'
-  variables: 
-  - group: github-push-access
-  steps:
-  - script: sudo apt-get install doxygen
-    displayName: 'Install dependencies'
-  - script: |
-      cd tools/ci
-      chmod +x publish_docs.sh
-      ./publish_docs.sh
-    displayName: 'Generate and deploy documentation'
-    env:
-      GH_REPO_NAME: EtcPal
-      GH_REPO_REF: github.com/ETCLabs/EtcPal.git
-      GH_REPO_TOKEN: $(GH_ACCESS_TOKEN)
-  
-=======
 stages:
 - stage: build_and_test
   displayName: 'Build and Test EtcPal'
@@ -216,6 +77,13 @@
         cd build
         ctest --verbose
       displayName: 'Run Tests'
+  # Build and test EtcPal against FreeRTOS, lwIP for ARM Cortex-M4 using arm-gcc
+  - job: freertos_lwip_build
+    displayName: 'FreeRTOS/lwIP Build and Test'
+    pool: OnTargetTesting
+    steps:
+    - script: |
+        python C:\Scripts\build_and_test_on_target.py etcpal $(Build.SourcesDirectory) freertos_lwip
   # Generate documentation with doxygen. Documentation is generated from the
   # develop branch and posted to the 'head' portion of the Github page
   # (etclabs.github.io/EtcPal)
@@ -266,5 +134,4 @@
         python tools/ci/create_build_report.py
       displayName: 'Run Create Build Report Script'
       env:
-        BUILDNETWORKING_PASSWORD: $(buildnetworking_password)
->>>>>>> 09f3bee8
+        BUILDNETWORKING_PASSWORD: $(buildnetworking_password)