--- conflicted
+++ resolved
@@ -45,16 +45,12 @@
   void*             arg;
   etcpal_sem_t sig;
   etcpal_thread_os_handle_t      tid;
-<<<<<<< HEAD
-  //k_thread data;
-=======
   struct k_thread my_thread;
   k_thread_stack_t* my_stack;
   
  // stack_data_t *stack_data_pointer;
   
 
->>>>>>> 86957557
 } etcpal_thread_t;
 
 typedef enum {
