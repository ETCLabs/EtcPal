# EtcPal: ETC Platform Abstraction Layer

[![Build Status](https://dev.azure.com/ETCLabs/EtcPal/_apis/build/status/ETCLabs.EtcPal?branchName=develop)](https://dev.azure.com/ETCLabs/EtcPal/_build/latest?definitionId=1&branchName=develop)

This repository contains ETC's Platform Abstraction Layer (PAL), which supports
other open-source libraries by [ETC](http://www.etcconnect.com).

ETC develops many software products which target a range of platforms from full
desktop OS down to 32-bit microcontrollers. Because of this, there is a need
for ETC's software libraries to be highly portable. The EtcPal library serves
this purpose in two main ways:

* Provides a platform-neutral interface for common system calls, in order to
  simplify the writing of platform-neutral software libraries.
* Provides a common location for utilities that are used by multiple other
  software libraries.

## Platform Ports

<<<<<<< HEAD
EtcPal is currently ported for the following platforms:
=======
lwpa is currently ported for the following platforms:
+ FreeRTOS (OS abstraction only)
>>>>>>> 7df5fb8a
+ Linux
+ lwIP (Network abstraction only)
+ macOS
+ Microsoft Windows
+ MQX

## Building

EtcPal is typically included as a dependency by other software libraries.
However, if you would like to build EtcPal on its own, there are instructions
in the [documentation](https://etclabs.github.io/EtcPal).

## About this ETCLabs Project

EtcPal is official, open-source software developed by ETC employees and is
designed to interact with ETC products. For challenges using, integrating,
compiling, or modifying this software, we encourage posting on the
[issues page](https://github.com/ETCLabs/EtcPal/issues) of this project.

Before posting an issue or opening a pull request, please read the
[contribution guidelines](./CONTRIBUTING.md).<|MERGE_RESOLUTION|>--- conflicted
+++ resolved
@@ -17,12 +17,8 @@
 
 ## Platform Ports
 
-<<<<<<< HEAD
 EtcPal is currently ported for the following platforms:
-=======
-lwpa is currently ported for the following platforms:
 + FreeRTOS (OS abstraction only)
->>>>>>> 7df5fb8a
 + Linux
 + lwIP (Network abstraction only)
 + macOS
