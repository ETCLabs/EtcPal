--- conflicted
+++ resolved
@@ -83,16 +83,10 @@
   auto netint_arr = std::make_unique<LwpaNetintInfo[]>(num_netints);
   num_netints = lwpa_netint_get_interfaces(netint_arr.get(), num_netints);
 
-<<<<<<< HEAD
-  std::set<uint32_t> nets_already_tried;
-
-  for (LwpaNetintInfo* netint = netint_arr.get(); netint < netint_arr.get() + num_netints; ++netint)
-=======
   // For each normally routable (non-loopback, non-link-local) network interface, check to make sure
   // that lwpa_netint_get_interface_for_dest() resolves to that interface when asked for a route to
   // the interface address itself.
-  for (LwpaNetintInfo* netint = netint_arr; netint < netint_arr + num_netints; ++netint)
->>>>>>> 9ff0b6be
+  for (LwpaNetintInfo* netint = netint_arr.get(); netint < netint_arr.get() + num_netints; ++netint)
   {
     if (!LWPA_IP_IS_V4(&netint->addr) || lwpa_ip_is_loopback(&netint->addr) || lwpa_ip_is_link_local(&netint->addr))
       continue;
