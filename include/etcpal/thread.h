--- conflicted
+++ resolved
@@ -61,14 +61,11 @@
     (threadparamsptr)->platform_data = NULL;                             \
   } while (0)
 
-<<<<<<< HEAD
-=======
 #define ETCPAL_THREAD_DEFAULT_PARAMS_INIT                                                         \
   {                                                                                               \
     ETCPAL_THREAD_DEFAULT_PRIORITY, ETCPAL_THREAD_DEFAULT_STACK, ETCPAL_THREAD_DEFAULT_NAME, NULL \
   }
 
->>>>>>> 2f6a540c
 bool etcpal_thread_create(etcpal_thread_t* id, const EtcPalThreadParams* params, void (*thread_fn)(void*),
                           void* thread_arg);
 bool etcpal_thread_join(etcpal_thread_t* id);
