--- conflicted
+++ resolved
@@ -192,9 +192,6 @@
   {                                  \
     ETCPAL_THREAD_PARAMS_INIT_VALUES \
   }
-#ifdef __cplusplus
-extern "C" {
-#endif
 
 etcpal_error_t            etcpal_thread_create(etcpal_thread_t*          id,
                                                const EtcPalThreadParams* params,
@@ -208,14 +205,7 @@
 
 #if !defined(etcpal_thread_get_current_os_handle) || DOXYGEN
 etcpal_thread_os_handle_t etcpal_thread_get_current_os_handle(void);
-<<<<<<< HEAD
-#endif
-#ifdef __cplusplus
-}
-#endif
-=======
-
->>>>>>> 64870f5f
+
 /**
  * @}
  */
