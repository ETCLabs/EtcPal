/******************************************************************************
 * Copyright 2020 ETC Inc.
 *
 * Licensed under the Apache License, Version 2.0 (the "License");
 * you may not use this file except in compliance with the License.
 * You may obtain a copy of the License at
 *
 *    http://www.apache.org/licenses/LICENSE-2.0
 *
 * Unless required by applicable law or agreed to in writing, software
 * distributed under the License is distributed on an "AS IS" BASIS,
 * WITHOUT WARRANTIES OR CONDITIONS OF ANY KIND, either express or implied.
 * See the License for the specific language governing permissions and
 * limitations under the License.
 *******************************************************************************
 * This file is a part of EtcPal. For more information, go to:
 * https://github.com/ETCLabs/EtcPal
 ******************************************************************************/

#include "etcpal/thread.h"

#include <process.h>
#include <string.h>
#include "etcpal/common.h"
#include "os_error.h"

#if !defined(ETCPAL_BUILDING_MOCK_LIB)

<<<<<<< HEAD
/* THIS IS WINDOWS MAGIC, and copied from the sample code at Microsoft
=======
/*
 * THIS IS WINDOWS BLACK MAGIC, and copied from the sample code at Microsoft
>>>>>>> ce75fbc0
 * Lasciate ogne speranza, voi ch'intrate
 * Abandon all hope, ye who enter here.
 *
 * Usage: SetThreadName ((DWORD)-1, "MainThread");
 */
const DWORD MS_VC_EXCEPTION = 0x406D1388;
#pragma pack(push, 8)
typedef struct tagTHREADNAME_INFO
{
  DWORD  dwType;     /* Must be 0x1000. */
  LPCSTR szName;     /* Pointer to name (in user addr space). */
  DWORD  dwThreadID; /* Thread ID (-1=caller thread). */
  DWORD  dwFlags;    /* Reserved for future use, must be zero. */
} THREADNAME_INFO;
#pragma pack(pop)
void SetThreadName(DWORD dwThreadID, const char* threadName)
{
  THREADNAME_INFO info;
  info.dwType = 0x1000;
  info.szName = threadName;
  info.dwThreadID = dwThreadID;
  info.dwFlags = 0;
#pragma warning(push)
#pragma warning(disable : 6320 6322)
  __try
  {
    RaiseException(MS_VC_EXCEPTION, 0, sizeof(info) / sizeof(ULONG_PTR), (ULONG_PTR*)&info);
  }
  __except (EXCEPTION_EXECUTE_HANDLER)
  {
  }
#pragma warning(pop)
}

unsigned __stdcall thread_func_internal(void* pthread)
{
  etcpal_thread_t* thread_data = (etcpal_thread_t*)pthread;
  if (thread_data)
  {
    SetThreadName((DWORD)-1, thread_data->name);
    if (thread_data->fn)
      thread_data->fn(thread_data->arg);
    return 0;
  }
  return 1;
}

etcpal_error_t etcpal_thread_create(etcpal_thread_t*          id,
                                    const EtcPalThreadParams* params,
                                    void (*thread_fn)(void*),
                                    void* thread_arg)
{
  if (!id || !params || !thread_fn)
    return kEtcPalErrInvalid;

  strncpy_s(id->name, ETCPAL_THREAD_NAME_MAX_LENGTH, params->thread_name, _TRUNCATE);
  id->arg = thread_arg;
  id->fn = thread_fn;
  id->tid = (HANDLE)_beginthreadex(NULL, params->stack_size, thread_func_internal, id, CREATE_SUSPENDED, NULL);
  if (id->tid == 0)
    return err_os_to_etcpal(errno);

  SetThreadPriority(id->tid, params->priority);
  ResumeThread(id->tid);
  return kEtcPalErrOk;
}

etcpal_error_t etcpal_thread_join(etcpal_thread_t* id)
{
  if (id)
  {
    if (WAIT_OBJECT_0 != WaitForSingleObject(id->tid, INFINITE))
    {
      return kEtcPalErrSys;
    }
    CloseHandle(id->tid);
    return kEtcPalErrOk;
  }
  return kEtcPalErrInvalid;
}

etcpal_error_t etcpal_thread_timed_join(etcpal_thread_t* id, int timeout_ms)
{
  if (id)
  {
    DWORD wait_time = (timeout_ms < 0 ? INFINITE : timeout_ms);
    if (WAIT_OBJECT_0 != WaitForSingleObject(id->tid, wait_time))
    {
      return kEtcPalErrTimedOut;
    }
    CloseHandle(id->tid);
    return kEtcPalErrOk;
  }
  return kEtcPalErrInvalid;
}

etcpal_error_t etcpal_thread_terminate(etcpal_thread_t* id)
{
  if (!id)
    return kEtcPalErrInvalid;

  if (TerminateThread(id->tid, 0) == 0)
    return err_os_to_etcpal(GetLastError());

  return kEtcPalErrOk;
}

#endif  // !defined(ETCPAL_BUILDING_MOCK_LIB)<|MERGE_RESOLUTION|>--- conflicted
+++ resolved
@@ -26,12 +26,7 @@
 
 #if !defined(ETCPAL_BUILDING_MOCK_LIB)
 
-<<<<<<< HEAD
 /* THIS IS WINDOWS MAGIC, and copied from the sample code at Microsoft
-=======
-/*
- * THIS IS WINDOWS BLACK MAGIC, and copied from the sample code at Microsoft
->>>>>>> ce75fbc0
  * Lasciate ogne speranza, voi ch'intrate
  * Abandon all hope, ye who enter here.
  *
